--- conflicted
+++ resolved
@@ -11,11 +11,8 @@
 
 setup(
     name='pyrotd',
-<<<<<<< HEAD
     version='0.3.4',
-=======
     version='0.4.0',
->>>>>>> ef27660d
     description='Rotated response spectrum calculation implemented in Python.',
     long_description=readme + '\n\n' + history,
     author='Albert Kottke',
