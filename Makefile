.PHONY: clean-pyc clean-build docs clean
define BROWSER_PYSCRIPT
import os, webbrowser, sys
try:
	from urllib import pathname2url
except:
	from urllib.request import pathname2url

webbrowser.open("file://" + pathname2url(os.path.abspath(sys.argv[1])))
endef
export BROWSER_PYSCRIPT
BROWSER := python -c "$$BROWSER_PYSCRIPT"

help:
	@echo "clean - remove all build, test, coverage and Python artifacts"
	@echo "clean-build - remove build artifacts"
	@echo "clean-pyc - remove Python file artifacts"
	@echo "clean-test - remove test and coverage artifacts"
	@echo "lint - check style with flake8"
	@echo "test - run tests quickly with the default Python"
	@echo "test-all - run tests on every Python version with tox"
	@echo "coverage - check code coverage quickly with the default Python"
	@echo "docs - generate Sphinx HTML documentation, including API docs"
	@echo "release - package and upload a release"
	@echo "dist - package"
	@echo "install - install the package to the active Python's site-packages"

clean: clean-build clean-pyc clean-test

clean-build:
	rm -fr build/
	rm -fr dist/
	rm -fr .eggs/
	find . -name '*.egg-info' -exec rm -fr {} +
	find . -name '*.egg' -exec rm -f {} +

clean-pyc:
	find . -name '*.pyc' -exec rm -f {} +
	find . -name '*.pyo' -exec rm -f {} +
	find . -name '*~' -exec rm -f {} +
	find . -name '__pycache__' -exec rm -fr {} +

clean-test:
	rm -f .coverage
	rm -fr htmlcov/

lint:
	rstcheck README.rst HISTORY.rst doc/index.rst
	flake8 pyrotd.py tests.py

test:
	python setup.py test

coverage:
	coverage run --source pyrotd.py setup.py test
	coverage report -m
	coverage html
	$(BROWSER) htmlcov/index.html

docs:
	rm -f docs/pyrotd.rst
	rm -f docs/modules.rst
	# sphinx-apidoc -o docs/ pyrotd.py
	$(MAKE) -C docs clean
	$(MAKE) -C docs html
	$(BROWSER) docs/_build/html/index.html

servedocs: docs
<<<<<<< HEAD
	watchmedo shell-command -p '*.rst;*.py' -c '$(MAKE) -C docs html' -R -D .
=======
	watchmedo shell-command -p '*.py;*.rst' -c '$(MAKE) -C docs html' -R -D .
>>>>>>> 617c8d80

release: clean
	python setup.py sdist upload
	python setup.py bdist_wheel upload

dist: clean
	python setup.py sdist
	python setup.py bdist_wheel
	ls -l dist

install: clean
	python setup.py install<|MERGE_RESOLUTION|>--- conflicted
+++ resolved
@@ -66,11 +66,7 @@
 	$(BROWSER) docs/_build/html/index.html
 
 servedocs: docs
-<<<<<<< HEAD
 	watchmedo shell-command -p '*.rst;*.py' -c '$(MAKE) -C docs html' -R -D .
-=======
-	watchmedo shell-command -p '*.py;*.rst' -c '$(MAKE) -C docs html' -R -D .
->>>>>>> 617c8d80
 
 release: clean
 	python setup.py sdist upload
