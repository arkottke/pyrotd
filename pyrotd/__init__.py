--- conflicted
+++ resolved
@@ -14,20 +14,13 @@
     processes = 1
 
 __author__ = "Albert Kottke"
-<<<<<<< HEAD
-__copyright__ = "Copyright 2016 Albert Kottke"
-=======
-__copyright__ = "Copyright 2016-18 Albert Kottke"
->>>>>>> 32d9a46e
+__copyright__ = "Copyright 2016-23 Albert Kottke"
 __license__ = "MIT"
 __title__ = "pyrotd"
 __version__ = get_distribution("pyrotd").version
 
-<<<<<<< HEAD
-=======
 G_TO_CMPS = 980.665
 
->>>>>>> 32d9a46e
 
 def calc_oscillator_resp(
     freq,
@@ -82,11 +75,7 @@
     elif osc_type == "sv":
         h *= 1.0j * ang_freq
     elif osc_type == "sa":
-<<<<<<< HEAD
-        h *= -(ang_freq**2)
-=======
         h *= 1 + (1.0j * ang_freq) ** 2
->>>>>>> 32d9a46e
     elif osc_type == "psa":
         h *= -(osc_ang_freq**2)
     elif osc_type == "psv":
@@ -140,8 +129,6 @@
         'percentile', 'spec_accel', and 'angle'.
     """
     accels = np.asarray(accels)
-<<<<<<< HEAD
-=======
 
     if method == "optimized":
         # Use a reduced set of accelerations
@@ -150,7 +137,6 @@
         indices = vsum >= level
         accels = accels[:, indices]
 
->>>>>>> 32d9a46e
     percentiles = (
         np.array([0, 50, 100]) if percentiles is None else np.asarray(percentiles)
     )
@@ -164,18 +150,15 @@
     peak_responses = np.abs(rotated_time_series).max(axis=1)
     rotated = np.rec.fromarrays([angles, peak_responses], names="angle,peak_resp")
     rotated.sort(order="peak_resp")
+
     # Get the peak response at the requested percentiles
-<<<<<<< HEAD
-
     if NumpyVersion(np.__version__) < "1.22.0":
         p_peak_resps = np.percentile(
             rotated.peak_resp, percentiles, interpolation="linear"
         )
     else:
         p_peak_resps = np.percentile(rotated.peak_resp, percentiles, method="linear")
-=======
-    p_peak_resps = np.percentile(rotated.peak_resp, percentiles, method="linear")
->>>>>>> 32d9a46e
+
     # Can only return the orientations for the minimum and maximum value as the
     # orientation is not unique (i.e., two values correspond to the 50%
     # percentile).
@@ -189,9 +172,6 @@
 
 
 def calc_rotated_oscillator_resp(
-<<<<<<< HEAD
-    angles, percentiles, freqs, fourier_amps, osc_damping, osc_freq, max_freq_ratio=5.0
-=======
     angles,
     percentiles,
     freqs,
@@ -201,7 +181,6 @@
     max_freq_ratio=5.0,
     osc_type="psa",
     method="optimized",
->>>>>>> 32d9a46e
 ):
     """Compute the percentiles of response of a rotated oscillator.
 
@@ -252,10 +231,7 @@
                 osc_freq,
                 max_freq_ratio=max_freq_ratio,
                 peak_resp_only=False,
-<<<<<<< HEAD
-=======
                 osc_type=osc_type,
->>>>>>> 32d9a46e
             )
             for fa in fourier_amps
         ]
@@ -270,11 +246,7 @@
 
 
 def calc_spec_accels(
-<<<<<<< HEAD
-    time_step, accel_ts, osc_freqs, osc_damping=0.05, max_freq_ratio=5
-=======
     time_step, accel_ts, osc_freqs, osc_damping=0.05, max_freq_ratio=5, osc_type="psa"
->>>>>>> 32d9a46e
 ):
     """Compute the psuedo-spectral accelerations.
 
@@ -319,10 +291,7 @@
                     osc_damping,
                     max_freq_ratio=max_freq_ratio,
                     peak_resp_only=True,
-<<<<<<< HEAD
-=======
                     osc_type=osc_type,
->>>>>>> 32d9a46e
                 ),
                 osc_freqs,
             )
@@ -336,10 +305,7 @@
                 of,
                 max_freq_ratio=max_freq_ratio,
                 peak_resp_only=True,
-<<<<<<< HEAD
-=======
                 osc_type=osc_type,
->>>>>>> 32d9a46e
             )
             for of in osc_freqs
         ]
@@ -356,11 +322,8 @@
     percentiles=None,
     angles=None,
     max_freq_ratio=5,
-<<<<<<< HEAD
-=======
     osc_type="psa",
     method="optimized",
->>>>>>> 32d9a46e
 ):
     """Compute the rotated psuedo-spectral accelerations.
 
@@ -415,11 +378,8 @@
                     fourier_amps,
                     osc_damping,
                     max_freq_ratio=max_freq_ratio,
-<<<<<<< HEAD
-=======
                     osc_type=osc_type,
                     method=method,
->>>>>>> 32d9a46e
                 ),
                 osc_freqs,
             )
@@ -434,11 +394,8 @@
                 osc_damping,
                 of,
                 max_freq_ratio=max_freq_ratio,
-<<<<<<< HEAD
-=======
                 osc_type=osc_type,
                 method=method,
->>>>>>> 32d9a46e
             )
             for of in osc_freqs
         ]
@@ -448,9 +405,6 @@
     rotated_resp = np.rec.fromrecords(
         records, names="osc_freq,percentile,spec_accel,angle"
     )
-<<<<<<< HEAD
-    return rotated_resp
-=======
     return rotated_resp
 
 
@@ -514,5 +468,4 @@
     ret = calc_rotated_percentiles(values, angles, percentiles, method=method)
     ret.dtype.names = "percentile", peak_type, "angle"
 
-    return ret
->>>>>>> 32d9a46e
+    return ret